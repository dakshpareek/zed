--- conflicted
+++ resolved
@@ -695,7 +695,6 @@
             move |external_paths, cx| {
                 cx.focus(&focus);
                 let mut new_text = external_paths
-                    .read(cx)
                     .paths()
                     .iter()
                     .map(|path| format!(" {path:?}"))
@@ -804,29 +803,7 @@
 
         let terminal_focus_handle = self.focus.clone();
         let terminal_handle = self.terminal.clone();
-<<<<<<< HEAD
         self.register_mouse_listeners(origin, layout.mode, bounds, cx);
-=======
-        let mut this: TerminalElement = self
-            .register_mouse_listeners(origin, layout.mode, bounds, cx)
-            .drag_over::<ExternalPaths>(|style| {
-                // todo!() why does not it work? z-index of elements?
-                style.bg(cx.theme().colors().ghost_element_hover)
-            })
-            .on_drop::<ExternalPaths>(move |external_paths, cx| {
-                cx.focus(&terminal_focus_handle);
-                let mut new_text = external_paths
-                    .paths()
-                    .iter()
-                    .map(|path| format!(" {path:?}"))
-                    .join("");
-                new_text.push(' ');
-                terminal_handle.update(cx, |terminal, _| {
-                    // todo!() long paths are not displayed properly albeit the text is there
-                    terminal.paste(&new_text);
-                });
-            });
->>>>>>> 139fe7c1
 
         // todo!(change this to work in terms of on_drag_move or some such)
         // .drag_over::<ExternalPaths>(|style| {
