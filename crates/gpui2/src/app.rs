mod async_context;
mod entity_map;
mod model_context;
#[cfg(any(test, feature = "test-support"))]
mod test_context;

pub use async_context::*;
pub use entity_map::*;
pub use model_context::*;
use refineable::Refineable;
use smallvec::SmallVec;
#[cfg(any(test, feature = "test-support"))]
pub use test_context::*;
use uuid::Uuid;

use crate::{
<<<<<<< HEAD
    current_platform, image_cache::ImageCache, Action, AnyBox, AnyView, AnyWindowHandle,
    AppMetadata, AssetSource, ClipboardItem, Context, DispatchPhase, DisplayId, Entity, Executor,
    FocusEvent, FocusHandle, FocusId, KeyBinding, Keymap, LayoutId, MainThread, MainThreadOnly,
    Pixels, Platform, PlatformDisplay, Point, Render, SharedString, SubscriberSet, Subscription,
    SvgRenderer, Task, TextStyle, TextStyleRefinement, TextSystem, View, Window, WindowContext,
    WindowHandle, WindowId,
=======
    current_platform, image_cache::ImageCache, Action, AnyBox, AnyView, AppMetadata, AssetSource,
    BackgroundExecutor, ClipboardItem, Context, DispatchPhase, DisplayId, FocusEvent, FocusHandle,
    FocusId, ForegroundExecutor, KeyBinding, Keymap, LayoutId, Pixels, Platform, Point, Render,
    SharedString, SubscriberSet, Subscription, SvgRenderer, Task, TextStyle, TextStyleRefinement,
    TextSystem, View, Window, WindowContext, WindowHandle, WindowId,
>>>>>>> 6cab5c28
};
use anyhow::{anyhow, Result};
use collections::{HashMap, HashSet, VecDeque};
use futures::{future::LocalBoxFuture, Future};
use parking_lot::Mutex;
use slotmap::SlotMap;
use std::{
    any::{type_name, Any, TypeId},
    cell::RefCell,
    marker::PhantomData,
    mem,
    ops::{Deref, DerefMut},
    path::PathBuf,
<<<<<<< HEAD
    rc::Rc,
    sync::{atomic::Ordering::SeqCst, Arc, Weak},
=======
    rc::{Rc, Weak},
    sync::{atomic::Ordering::SeqCst, Arc},
>>>>>>> 6cab5c28
    time::Duration,
};
use util::http::{self, HttpClient};

pub struct App(Rc<RefCell<AppContext>>);

/// Represents an application before it is fully launched. Once your app is
/// configured, you'll start the app with `App::run`.
impl App {
    /// Builds an app with the given asset source.
    pub fn production(asset_source: Arc<dyn AssetSource>) -> Self {
        Self(AppContext::new(
            current_platform(),
            asset_source,
            http::client(),
        ))
    }

    /// Start the application. The provided callback will be called once the
    /// app is fully launched.
    pub fn run<F>(self, on_finish_launching: F)
    where
        F: 'static + FnOnce(&mut AppContext),
    {
        let this = self.0.clone();
        let platform = self.0.borrow().platform.clone();
        platform.run(Box::new(move || {
            let cx = &mut *this.borrow_mut();
            on_finish_launching(cx);
        }));
    }

    /// Register a handler to be invoked when the platform instructs the application
    /// to open one or more URLs.
    pub fn on_open_urls<F>(&self, mut callback: F) -> &Self
    where
        F: 'static + FnMut(Vec<String>, &mut AppContext),
    {
        let this = Rc::downgrade(&self.0);
        self.0.borrow().platform.on_open_urls(Box::new(move |urls| {
            if let Some(app) = this.upgrade() {
                callback(urls, &mut *app.borrow_mut());
            }
        }));
        self
    }

    pub fn on_reopen<F>(&self, mut callback: F) -> &Self
    where
        F: 'static + FnMut(&mut AppContext),
    {
        let this = Rc::downgrade(&self.0);
        self.0.borrow_mut().platform.on_reopen(Box::new(move || {
            if let Some(app) = this.upgrade() {
                callback(&mut app.borrow_mut());
            }
        }));
        self
    }

    pub fn metadata(&self) -> AppMetadata {
        self.0.borrow().app_metadata.clone()
    }

    pub fn background_executor(&self) -> BackgroundExecutor {
        self.0.borrow().background_executor.clone()
    }

    pub fn foreground_executor(&self) -> ForegroundExecutor {
        self.0.borrow().foreground_executor.clone()
    }

    pub fn text_system(&self) -> Arc<TextSystem> {
        self.0.borrow().text_system.clone()
    }
}

type ActionBuilder = fn(json: Option<serde_json::Value>) -> anyhow::Result<Box<dyn Action>>;
<<<<<<< HEAD
type FrameCallback = Box<dyn FnOnce(&mut WindowContext) + Send>;
type Handler = Box<dyn FnMut(&mut AppContext) -> bool + Send + 'static>;
type Listener = Box<dyn FnMut(&dyn Any, &mut AppContext) -> bool + Send + 'static>;
type QuitHandler = Box<dyn FnMut(&mut AppContext) -> BoxFuture<'static, ()> + Send + 'static>;
type ReleaseListener = Box<dyn FnOnce(&mut dyn Any, &mut AppContext) + Send + 'static>;
=======
type FrameCallback = Box<dyn FnOnce(&mut WindowContext)>;
type Handler = Box<dyn FnMut(&mut AppContext) -> bool + 'static>;
type Listener = Box<dyn FnMut(&dyn Any, &mut AppContext) -> bool + 'static>;
type QuitHandler = Box<dyn FnMut(&mut AppContext) -> LocalBoxFuture<'static, ()> + 'static>;
type ReleaseListener = Box<dyn FnMut(&mut dyn Any, &mut AppContext) + 'static>;
>>>>>>> 6cab5c28

pub struct AppContext {
    this: Weak<RefCell<AppContext>>,
    pub(crate) platform: Rc<dyn Platform>,
    app_metadata: AppMetadata,
    text_system: Arc<TextSystem>,
    flushing_effects: bool,
    pending_updates: usize,
    pub(crate) active_drag: Option<AnyDrag>,
    pub(crate) next_frame_callbacks: HashMap<DisplayId, Vec<FrameCallback>>,
    pub(crate) background_executor: BackgroundExecutor,
    pub(crate) foreground_executor: ForegroundExecutor,
    pub(crate) svg_renderer: SvgRenderer,
    asset_source: Arc<dyn AssetSource>,
    pub(crate) image_cache: ImageCache,
    pub(crate) text_style_stack: Vec<TextStyleRefinement>,
    pub(crate) globals_by_type: HashMap<TypeId, AnyBox>,
    pub(crate) entities: EntityMap,
    pub(crate) windows: SlotMap<WindowId, Option<Window>>,
    pub(crate) keymap: Arc<Mutex<Keymap>>,
    pub(crate) global_action_listeners:
        HashMap<TypeId, Vec<Box<dyn Fn(&dyn Action, DispatchPhase, &mut Self)>>>,
    action_builders: HashMap<SharedString, ActionBuilder>,
    pending_effects: VecDeque<Effect>,
    pub(crate) pending_notifications: HashSet<EntityId>,
    pub(crate) pending_global_notifications: HashSet<TypeId>,
    pub(crate) observers: SubscriberSet<EntityId, Handler>,
    pub(crate) event_listeners: SubscriberSet<EntityId, Listener>,
    pub(crate) release_listeners: SubscriberSet<EntityId, ReleaseListener>,
    pub(crate) global_observers: SubscriberSet<TypeId, Handler>,
    pub(crate) quit_observers: SubscriberSet<(), QuitHandler>,
    pub(crate) layout_id_buffer: Vec<LayoutId>, // We recycle this memory across layout requests.
    pub(crate) propagate_event: bool,
}

impl AppContext {
    pub(crate) fn new(
        platform: Rc<dyn Platform>,
        asset_source: Arc<dyn AssetSource>,
        http_client: Arc<dyn HttpClient>,
    ) -> Rc<RefCell<Self>> {
        let executor = platform.background_executor();
        let foreground_executor = platform.foreground_executor();
        assert!(
            executor.is_main_thread(),
            "must construct App on main thread"
        );

        let text_system = Arc::new(TextSystem::new(platform.text_system()));
        let entities = EntityMap::new();

        let app_metadata = AppMetadata {
            os_name: platform.os_name(),
            os_version: platform.os_version().ok(),
            app_version: platform.app_version().ok(),
        };

        Rc::new_cyclic(|this| {
            RefCell::new(AppContext {
                this: this.clone(),
                text_system,
                platform,
                app_metadata,
                flushing_effects: false,
                pending_updates: 0,
                next_frame_callbacks: Default::default(),
                background_executor: executor,
                foreground_executor,
                svg_renderer: SvgRenderer::new(asset_source.clone()),
                asset_source,
                image_cache: ImageCache::new(http_client),
                text_style_stack: Vec::new(),
                globals_by_type: HashMap::default(),
                entities,
                windows: SlotMap::with_key(),
                keymap: Arc::new(Mutex::new(Keymap::default())),
                global_action_listeners: HashMap::default(),
                action_builders: HashMap::default(),
                pending_effects: VecDeque::new(),
                pending_notifications: HashSet::default(),
                pending_global_notifications: HashSet::default(),
                observers: SubscriberSet::new(),
                event_listeners: SubscriberSet::new(),
                release_listeners: SubscriberSet::new(),
                global_observers: SubscriberSet::new(),
                quit_observers: SubscriberSet::new(),
                layout_id_buffer: Default::default(),
                propagate_event: true,
                active_drag: None,
            })
        })
    }

    /// Quit the application gracefully. Handlers registered with `ModelContext::on_app_quit`
    /// will be given 100ms to complete before exiting.
    pub fn quit(&mut self) {
        let mut futures = Vec::new();

        self.quit_observers.clone().retain(&(), |observer| {
            futures.push(observer(self));
            true
        });

        self.windows.clear();
        self.flush_effects();

        let futures = futures::future::join_all(futures);
        if self
            .background_executor
            .block_with_timeout(Duration::from_millis(100), futures)
            .is_err()
        {
            log::error!("timed out waiting on app_will_quit");
        }

        self.globals_by_type.clear();
    }

    pub fn app_metadata(&self) -> AppMetadata {
        self.app_metadata.clone()
    }

    /// Schedules all windows in the application to be redrawn. This can be called
    /// multiple times in an update cycle and still result in a single redraw.
    pub fn refresh(&mut self) {
        self.pending_effects.push_back(Effect::Refresh);
    }
    pub(crate) fn update<R>(&mut self, update: impl FnOnce(&mut Self) -> R) -> R {
        self.pending_updates += 1;
        let result = update(self);
        if !self.flushing_effects && self.pending_updates == 1 {
            self.flushing_effects = true;
            self.flush_effects();
            self.flushing_effects = false;
        }
        self.pending_updates -= 1;
        result
    }

<<<<<<< HEAD
    pub fn windows(&self) -> Vec<AnyWindowHandle> {
        self.windows
            .values()
            .filter_map(|window| Some(window.as_ref()?.handle.clone()))
            .collect()
=======
    pub(crate) fn read_window<R>(
        &self,
        id: WindowId,
        read: impl FnOnce(&WindowContext) -> R,
    ) -> Result<R> {
        let window = self
            .windows
            .get(id)
            .ok_or_else(|| anyhow!("window not found"))?
            .as_ref()
            .unwrap();
        Ok(read(&WindowContext::immutable(self, &window)))
    }

    pub(crate) fn update_window<R>(
        &mut self,
        id: WindowId,
        update: impl FnOnce(&mut WindowContext) -> R,
    ) -> Result<R> {
        self.update(|cx| {
            let mut window = cx
                .windows
                .get_mut(id)
                .ok_or_else(|| anyhow!("window not found"))?
                .take()
                .unwrap();

            let result = update(&mut WindowContext::mutable(cx, &mut window));

            cx.windows
                .get_mut(id)
                .ok_or_else(|| anyhow!("window not found"))?
                .replace(window);

            Ok(result)
        })
>>>>>>> 6cab5c28
    }

    /// Opens a new window with the given option and the root view returned by the given function.
    /// The function is invoked with a `WindowContext`, which can be used to interact with window-specific
    /// functionality.
    pub fn open_window<V: Render>(
        &mut self,
        options: crate::WindowOptions,
        build_root_view: impl FnOnce(&mut WindowContext) -> View<V> + 'static,
    ) -> WindowHandle<V> {
        self.update(|cx| {
            let id = cx.windows.insert(None);
            let handle = WindowHandle::new(id);
            let mut window = Window::new(handle.into(), options, cx);
            let root_view = build_root_view(&mut WindowContext::mutable(cx, &mut window));
            window.root_view.replace(root_view.into());
            cx.windows.get_mut(id).unwrap().replace(window);
            handle
        })
    }

    pub(crate) fn platform(&self) -> &Rc<dyn Platform> {
        &self.platform
    }

    /// Instructs the platform to activate the application by bringing it to the foreground.
    pub fn activate(&self, ignoring_other_apps: bool) {
        self.platform().activate(ignoring_other_apps);
    }

    /// Writes data to the platform clipboard.
    pub fn write_to_clipboard(&self, item: ClipboardItem) {
        self.platform().write_to_clipboard(item)
    }

    /// Reads data from the platform clipboard.
    pub fn read_from_clipboard(&self) -> Option<ClipboardItem> {
        self.platform().read_from_clipboard()
    }

    /// Writes credentials to the platform keychain.
    pub fn write_credentials(&self, url: &str, username: &str, password: &[u8]) -> Result<()> {
        self.platform().write_credentials(url, username, password)
    }

    /// Reads credentials from the platform keychain.
    pub fn read_credentials(&self, url: &str) -> Result<Option<(String, Vec<u8>)>> {
        self.platform().read_credentials(url)
    }

    /// Deletes credentials from the platform keychain.
    pub fn delete_credentials(&self, url: &str) -> Result<()> {
        self.platform().delete_credentials(url)
    }

    /// Directs the platform's default browser to open the given URL.
    pub fn open_url(&self, url: &str) {
        self.platform().open_url(url);
    }

    pub fn path_for_auxiliary_executable(&self, name: &str) -> Result<PathBuf> {
        self.platform().path_for_auxiliary_executable(name)
    }

    pub(crate) fn push_effect(&mut self, effect: Effect) {
        match &effect {
            Effect::Notify { emitter } => {
                if !self.pending_notifications.insert(*emitter) {
                    return;
                }
            }
            Effect::NotifyGlobalObservers { global_type } => {
                if !self.pending_global_notifications.insert(*global_type) {
                    return;
                }
            }
            _ => {}
        };

        self.pending_effects.push_back(effect);
    }

    /// Called at the end of AppContext::update to complete any side effects
    /// such as notifying observers, emitting events, etc. Effects can themselves
    /// cause effects, so we continue looping until all effects are processed.
    fn flush_effects(&mut self) {
        loop {
            self.release_dropped_entities();
            self.release_dropped_focus_handles();
            if let Some(effect) = self.pending_effects.pop_front() {
                match effect {
                    Effect::Notify { emitter } => {
                        self.apply_notify_effect(emitter);
                    }
                    Effect::Emit { emitter, event } => self.apply_emit_effect(emitter, event),
                    Effect::FocusChanged {
                        window_handle,
                        focused,
                    } => {
                        self.apply_focus_changed_effect(window_handle, focused);
                    }
                    Effect::Refresh => {
                        self.apply_refresh_effect();
                    }
                    Effect::NotifyGlobalObservers { global_type } => {
                        self.apply_notify_global_observers_effect(global_type);
                    }
                    Effect::Defer { callback } => {
                        self.apply_defer_effect(callback);
                    }
                }
            } else {
                break;
            }
        }

        let dirty_window_ids = self
            .windows
            .iter()
            .filter_map(|(_, window)| {
                let window = window.as_ref().unwrap();
                if window.dirty {
                    Some(window.handle.clone())
                } else {
                    None
                }
            })
            .collect::<SmallVec<[_; 8]>>();

        for dirty_window_handle in dirty_window_ids {
            dirty_window_handle.update(self, |_, cx| cx.draw()).unwrap();
        }
    }

    /// Repeatedly called during `flush_effects` to release any entities whose
    /// reference count has become zero. We invoke any release observers before dropping
    /// each entity.
    fn release_dropped_entities(&mut self) {
        loop {
            let dropped = self.entities.take_dropped();
            if dropped.is_empty() {
                break;
            }

            for (entity_id, mut entity) in dropped {
                self.observers.remove(&entity_id);
                self.event_listeners.remove(&entity_id);
<<<<<<< HEAD
                for release_callback in self.release_listeners.remove(&entity_id) {
                    release_callback(&mut entity, self);
=======
                for mut release_callback in self.release_listeners.remove(&entity_id) {
                    release_callback(entity.as_mut(), self);
>>>>>>> 6cab5c28
                }
            }
        }
    }

    /// Repeatedly called during `flush_effects` to handle a focused handle being dropped.
    /// For now, we simply blur the window if this happens, but we may want to support invoking
    /// a window blur handler to restore focus to some logical element.
    fn release_dropped_focus_handles(&mut self) {
        for window_handle in self.windows() {
            window_handle
                .update(self, |_, cx| {
                    let mut blur_window = false;
                    let focus = cx.window.focus;
                    cx.window.focus_handles.write().retain(|handle_id, count| {
                        if count.load(SeqCst) == 0 {
                            if focus == Some(handle_id) {
                                blur_window = true;
                            }
                            false
                        } else {
                            true
                        }
                    });

                    if blur_window {
                        cx.blur();
                    }
                })
                .unwrap();
        }
    }

    fn apply_notify_effect(&mut self, emitter: EntityId) {
        self.pending_notifications.remove(&emitter);
        self.observers
            .clone()
            .retain(&emitter, |handler| handler(self));
    }

    fn apply_emit_effect(&mut self, emitter: EntityId, event: Box<dyn Any>) {
        self.event_listeners
            .clone()
            .retain(&emitter, |handler| handler(event.as_ref(), self));
    }

    fn apply_focus_changed_effect(
        &mut self,
        window_handle: AnyWindowHandle,
        focused: Option<FocusId>,
    ) {
        window_handle
            .update(self, |_, cx| {
                if cx.window.focus == focused {
                    let mut listeners = mem::take(&mut cx.window.focus_listeners);
                    let focused = focused
                        .map(|id| FocusHandle::for_id(id, &cx.window.focus_handles).unwrap());
                    let blurred = cx
                        .window
                        .last_blur
                        .take()
                        .unwrap()
                        .and_then(|id| FocusHandle::for_id(id, &cx.window.focus_handles));
                    if focused.is_some() || blurred.is_some() {
                        let event = FocusEvent { focused, blurred };
                        for listener in &listeners {
                            listener(&event, cx);
                        }
                    }

                    listeners.extend(cx.window.focus_listeners.drain(..));
                    cx.window.focus_listeners = listeners;
                }
            })
            .ok();
    }

    fn apply_refresh_effect(&mut self) {
        for window in self.windows.values_mut() {
            if let Some(window) = window.as_mut() {
                window.dirty = true;
            }
        }
    }

    fn apply_notify_global_observers_effect(&mut self, type_id: TypeId) {
        self.pending_global_notifications.remove(&type_id);
        self.global_observers
            .clone()
            .retain(&type_id, |observer| observer(self));
    }

    fn apply_defer_effect(&mut self, callback: Box<dyn FnOnce(&mut Self) + 'static>) {
        callback(self);
    }

    /// Creates an `AsyncAppContext`, which can be cloned and has a static lifetime
    /// so it can be held across `await` points.
    pub fn to_async(&self) -> AsyncAppContext {
        AsyncAppContext {
            app: unsafe { mem::transmute(self.this.clone()) },
            background_executor: self.background_executor.clone(),
            foreground_executor: self.foreground_executor.clone(),
        }
    }

    /// Obtains a reference to the executor, which can be used to spawn futures.
    pub fn background_executor(&self) -> &BackgroundExecutor {
        &self.background_executor
    }

    /// Obtains a reference to the executor, which can be used to spawn futures.
    pub fn foreground_executor(&self) -> &ForegroundExecutor {
        &self.foreground_executor
    }

    /// Spawns the future returned by the given function on the thread pool. The closure will be invoked
    /// with AsyncAppContext, which allows the application state to be accessed across await points.
    pub fn spawn<Fut, R>(&self, f: impl FnOnce(AsyncAppContext) -> Fut) -> Task<R>
    where
        Fut: Future<Output = R> + 'static,
        R: 'static,
    {
<<<<<<< HEAD
        self.executor.spawn(f(self.to_async()))
=======
        self.foreground_executor.spawn(f(self.to_async()))
>>>>>>> 6cab5c28
    }

    /// Schedules the given function to be run at the end of the current effect cycle, allowing entities
    /// that are currently on the stack to be returned to the app.
    pub fn defer(&mut self, f: impl FnOnce(&mut AppContext) + 'static) {
        self.push_effect(Effect::Defer {
            callback: Box::new(f),
        });
    }

    /// Accessor for the application's asset source, which is provided when constructing the `App`.
    pub fn asset_source(&self) -> &Arc<dyn AssetSource> {
        &self.asset_source
    }

    /// Accessor for the text system.
    pub fn text_system(&self) -> &Arc<TextSystem> {
        &self.text_system
    }

    /// The current text style. Which is composed of all the style refinements provided to `with_text_style`.
    pub fn text_style(&self) -> TextStyle {
        let mut style = TextStyle::default();
        for refinement in &self.text_style_stack {
            style.refine(refinement);
        }
        style
    }

    /// Check whether a global of the given type has been assigned.
    pub fn has_global<G: 'static>(&self) -> bool {
        self.globals_by_type.contains_key(&TypeId::of::<G>())
    }

    /// Access the global of the given type. Panics if a global for that type has not been assigned.
    pub fn global<G: 'static>(&self) -> &G {
        self.globals_by_type
            .get(&TypeId::of::<G>())
            .map(|any_state| any_state.downcast_ref::<G>().unwrap())
            .ok_or_else(|| anyhow!("no state of type {} exists", type_name::<G>()))
            .unwrap()
    }

    /// Access the global of the given type if a value has been assigned.
    pub fn try_global<G: 'static>(&self) -> Option<&G> {
        self.globals_by_type
            .get(&TypeId::of::<G>())
            .map(|any_state| any_state.downcast_ref::<G>().unwrap())
    }

    /// Access the global of the given type mutably. Panics if a global for that type has not been assigned.
    pub fn global_mut<G: 'static>(&mut self) -> &mut G {
        let global_type = TypeId::of::<G>();
        self.push_effect(Effect::NotifyGlobalObservers { global_type });
        self.globals_by_type
            .get_mut(&global_type)
            .and_then(|any_state| any_state.downcast_mut::<G>())
            .ok_or_else(|| anyhow!("no state of type {} exists", type_name::<G>()))
            .unwrap()
    }

    /// Access the global of the given type mutably. A default value is assigned if a global of this type has not
    /// yet been assigned.
    pub fn default_global<G: 'static + Default>(&mut self) -> &mut G {
        let global_type = TypeId::of::<G>();
        self.push_effect(Effect::NotifyGlobalObservers { global_type });
        self.globals_by_type
            .entry(global_type)
            .or_insert_with(|| Box::new(G::default()))
            .downcast_mut::<G>()
            .unwrap()
    }

    /// Set the value of the global of the given type.
    pub fn set_global<G: Any>(&mut self, global: G) {
        let global_type = TypeId::of::<G>();
        self.push_effect(Effect::NotifyGlobalObservers { global_type });
        self.globals_by_type.insert(global_type, Box::new(global));
    }

    /// Update the global of the given type with a closure. Unlike `global_mut`, this method provides
    /// your closure with mutable access to the `AppContext` and the global simultaneously.
    pub fn update_global<G: 'static, R>(&mut self, f: impl FnOnce(&mut G, &mut Self) -> R) -> R {
        let mut global = self.lease_global::<G>();
        let result = f(&mut global, self);
        self.end_global_lease(global);
        result
    }

    /// Register a callback to be invoked when a global of the given type is updated.
    pub fn observe_global<G: 'static>(
        &mut self,
        mut f: impl FnMut(&mut Self) + 'static,
    ) -> Subscription {
        self.global_observers.insert(
            TypeId::of::<G>(),
            Box::new(move |cx| {
                f(cx);
                true
            }),
        )
    }

    pub fn all_action_names<'a>(&'a self) -> impl Iterator<Item = SharedString> + 'a {
        self.action_builders.keys().cloned()
    }

    /// Move the global of the given type to the stack.
    pub(crate) fn lease_global<G: 'static>(&mut self) -> GlobalLease<G> {
        GlobalLease::new(
            self.globals_by_type
                .remove(&TypeId::of::<G>())
                .ok_or_else(|| anyhow!("no global registered of type {}", type_name::<G>()))
                .unwrap(),
        )
    }

    /// Restore the global of the given type after it is moved to the stack.
    pub(crate) fn end_global_lease<G: 'static>(&mut self, lease: GlobalLease<G>) {
        let global_type = TypeId::of::<G>();
        self.push_effect(Effect::NotifyGlobalObservers { global_type });
        self.globals_by_type.insert(global_type, lease.global);
    }

    pub fn observe_release<E, T>(
        &mut self,
        handle: &E,
        on_release: impl FnOnce(&mut T, &mut AppContext) + Send + 'static,
    ) -> Subscription
    where
        E: Entity<T>,
        T: 'static,
    {
        self.release_listeners.insert(
            handle.entity_id(),
            Box::new(move |entity, cx| {
                let entity = entity.downcast_mut().expect("invalid entity type");
                on_release(entity, cx)
            }),
        )
    }

    pub(crate) fn push_text_style(&mut self, text_style: TextStyleRefinement) {
        self.text_style_stack.push(text_style);
    }

    pub(crate) fn pop_text_style(&mut self) {
        self.text_style_stack.pop();
    }

    /// Register key bindings.
    pub fn bind_keys(&mut self, bindings: impl IntoIterator<Item = KeyBinding>) {
        self.keymap.lock().add_bindings(bindings);
        self.pending_effects.push_back(Effect::Refresh);
    }

    /// Register a global listener for actions invoked via the keyboard.
    pub fn on_action<A: Action>(&mut self, listener: impl Fn(&A, &mut Self) + 'static) {
        self.global_action_listeners
            .entry(TypeId::of::<A>())
            .or_default()
            .push(Box::new(move |action, phase, cx| {
                if phase == DispatchPhase::Bubble {
                    let action = action.as_any().downcast_ref().unwrap();
                    listener(action, cx)
                }
            }));
    }

    /// Register an action type to allow it to be referenced in keymaps.
    pub fn register_action_type<A: Action>(&mut self) {
        self.action_builders.insert(A::qualified_name(), A::build);
    }

    /// Construct an action based on its name and parameters.
    pub fn build_action(
        &mut self,
        name: &str,
        params: Option<serde_json::Value>,
    ) -> Result<Box<dyn Action>> {
        let build = self
            .action_builders
            .get(name)
            .ok_or_else(|| anyhow!("no action type registered for {}", name))?;
        (build)(params)
    }

    /// Halt propagation of a mouse event, keyboard event, or action. This prevents listeners
    /// that have not yet been invoked from receiving the event.
    pub fn stop_propagation(&mut self) {
        self.propagate_event = false;
    }
}

impl Context for AppContext {
    type WindowContext<'a> = WindowContext<'a>;
    type ModelContext<'a, T> = ModelContext<'a, T>;
    type Result<T> = T;

    /// Build an entity that is owned by the application. The given function will be invoked with
    /// a `ModelContext` and must return an object representing the entity. A `Model` will be returned
    /// which can be used to access the entity in a context.
    fn build_model<T: 'static>(
        &mut self,
        build_model: impl FnOnce(&mut Self::ModelContext<'_, T>) -> T,
    ) -> Model<T> {
        self.update(|cx| {
            let slot = cx.entities.reserve();
            let entity = build_model(&mut ModelContext::new(cx, slot.downgrade()));
            cx.entities.insert(slot, entity)
        })
    }

    /// Update the entity referenced by the given model. The function is passed a mutable reference to the
    /// entity along with a `ModelContext` for the entity.
    fn update_model<T: 'static, R>(
        &mut self,
        model: &Model<T>,
        update: impl FnOnce(&mut T, &mut Self::ModelContext<'_, T>) -> R,
    ) -> R {
        self.update(|cx| {
            let mut entity = cx.entities.lease(model);
            let result = update(&mut entity, &mut ModelContext::new(cx, model.downgrade()));
            cx.entities.end_lease(entity);
            result
        })
    }

    fn update_window<T, F>(&mut self, handle: AnyWindowHandle, update: F) -> Result<T>
    where
        F: FnOnce(AnyView, &mut Self::WindowContext<'_>) -> T,
    {
        self.update(|cx| {
            let mut window = cx
                .windows
                .get_mut(handle.id)
                .ok_or_else(|| anyhow!("window not found"))?
                .take()
                .unwrap();

            let root_view = window.root_view.clone().unwrap();
            let result = update(root_view, &mut WindowContext::new(cx, &mut window));
            cx.windows
                .get_mut(handle.id)
                .ok_or_else(|| anyhow!("window not found"))?
                .replace(window);

            Ok(result)
        })
    }
}

<<<<<<< HEAD
impl<C> MainThread<C>
where
    C: Borrow<AppContext>,
{
    pub(crate) fn platform(&self) -> &dyn Platform {
        self.0.borrow().platform.borrow_on_main_thread()
    }

    /// Instructs the platform to activate the application by bringing it to the foreground.
    pub fn activate(&self, ignoring_other_apps: bool) {
        self.platform().activate(ignoring_other_apps);
    }

    /// Writes data to the platform clipboard.
    pub fn write_to_clipboard(&self, item: ClipboardItem) {
        self.platform().write_to_clipboard(item)
    }

    /// Reads data from the platform clipboard.
    pub fn read_from_clipboard(&self) -> Option<ClipboardItem> {
        self.platform().read_from_clipboard()
    }

    /// Writes credentials to the platform keychain.
    pub fn write_credentials(&self, url: &str, username: &str, password: &[u8]) -> Result<()> {
        self.platform().write_credentials(url, username, password)
    }

    /// Reads credentials from the platform keychain.
    pub fn read_credentials(&self, url: &str) -> Result<Option<(String, Vec<u8>)>> {
        self.platform().read_credentials(url)
    }

    /// Deletes credentials from the platform keychain.
    pub fn delete_credentials(&self, url: &str) -> Result<()> {
        self.platform().delete_credentials(url)
    }

    /// Directs the platform's default browser to open the given URL.
    pub fn open_url(&self, url: &str) {
        self.platform().open_url(url);
    }

    pub fn path_for_auxiliary_executable(&self, name: &str) -> Result<PathBuf> {
        self.platform().path_for_auxiliary_executable(name)
    }

    pub fn displays(&self) -> Vec<Rc<dyn PlatformDisplay>> {
        self.platform().displays()
    }

    pub fn display_for_uuid(&self, uuid: Uuid) -> Option<Rc<dyn PlatformDisplay>> {
        self.platform()
            .displays()
            .into_iter()
            .find(|display| display.uuid().ok() == Some(uuid))
    }
}

impl MainThread<AppContext> {
    fn update<R>(&mut self, update: impl FnOnce(&mut Self) -> R) -> R {
        self.0.update(|cx| {
            update(unsafe {
                std::mem::transmute::<&mut AppContext, &mut MainThread<AppContext>>(cx)
            })
        })
    }

    /// Opens a new window with the given option and the root view returned by the given function.
    /// The function is invoked with a `WindowContext`, which can be used to interact with window-specific
    /// functionality.
    pub fn open_window<V: Render>(
        &mut self,
        options: crate::WindowOptions,
        build_root_view: impl FnOnce(&mut MainThread<WindowContext>) -> View<V> + Send + 'static,
    ) -> WindowHandle<V> {
        self.update(|cx| {
            let id = cx.windows.insert(None);
            let handle = WindowHandle::new(id);
            let mut window = Window::new(handle.into(), options, cx);
            let mut window_context = MainThread(WindowContext::new(cx, &mut window));
            let root_view = build_root_view(&mut window_context);
            window.root_view.replace(root_view.into());
            cx.windows.get_mut(id).unwrap().replace(window);
            handle
        })
    }

    /// Update the global of the given type with a closure. Unlike `global_mut`, this method provides
    /// your closure with mutable access to the `MainThread<AppContext>` and the global simultaneously.
    pub fn update_global<G: 'static + Send, R>(
        &mut self,
        update: impl FnOnce(&mut G, &mut MainThread<AppContext>) -> R,
    ) -> R {
        self.0.update_global(|global, cx| {
            let cx = unsafe { mem::transmute::<&mut AppContext, &mut MainThread<AppContext>>(cx) };
            update(global, cx)
        })
    }
}

=======
>>>>>>> 6cab5c28
/// These effects are processed at the end of each application update cycle.
pub(crate) enum Effect {
    Notify {
        emitter: EntityId,
    },
    Emit {
        emitter: EntityId,
        event: Box<dyn Any>,
    },
    FocusChanged {
        window_handle: AnyWindowHandle,
        focused: Option<FocusId>,
    },
    Refresh,
    NotifyGlobalObservers {
        global_type: TypeId,
    },
    Defer {
        callback: Box<dyn FnOnce(&mut AppContext) + 'static>,
    },
}

/// Wraps a global variable value during `update_global` while the value has been moved to the stack.
pub(crate) struct GlobalLease<G: 'static> {
    global: AnyBox,
    global_type: PhantomData<G>,
}

impl<G: 'static> GlobalLease<G> {
    fn new(global: AnyBox) -> Self {
        GlobalLease {
            global,
            global_type: PhantomData,
        }
    }
}

impl<G: 'static> Deref for GlobalLease<G> {
    type Target = G;

    fn deref(&self) -> &Self::Target {
        self.global.downcast_ref().unwrap()
    }
}

impl<G: 'static> DerefMut for GlobalLease<G> {
    fn deref_mut(&mut self) -> &mut Self::Target {
        self.global.downcast_mut().unwrap()
    }
}

/// Contains state associated with an active drag operation, started by dragging an element
/// within the window or by dragging into the app from the underlying platform.
pub(crate) struct AnyDrag {
    pub view: AnyView,
    pub cursor_offset: Point<Pixels>,
}<|MERGE_RESOLUTION|>--- conflicted
+++ resolved
@@ -11,23 +11,14 @@
 use smallvec::SmallVec;
 #[cfg(any(test, feature = "test-support"))]
 pub use test_context::*;
-use uuid::Uuid;
 
 use crate::{
-<<<<<<< HEAD
     current_platform, image_cache::ImageCache, Action, AnyBox, AnyView, AnyWindowHandle,
-    AppMetadata, AssetSource, ClipboardItem, Context, DispatchPhase, DisplayId, Entity, Executor,
-    FocusEvent, FocusHandle, FocusId, KeyBinding, Keymap, LayoutId, MainThread, MainThreadOnly,
+    AppMetadata, AssetSource, BackgroundExecutor, ClipboardItem, Context, DispatchPhase, DisplayId,
+    Entity, FocusEvent, FocusHandle, FocusId, ForegroundExecutor, KeyBinding, Keymap, LayoutId,
     Pixels, Platform, PlatformDisplay, Point, Render, SharedString, SubscriberSet, Subscription,
     SvgRenderer, Task, TextStyle, TextStyleRefinement, TextSystem, View, Window, WindowContext,
     WindowHandle, WindowId,
-=======
-    current_platform, image_cache::ImageCache, Action, AnyBox, AnyView, AppMetadata, AssetSource,
-    BackgroundExecutor, ClipboardItem, Context, DispatchPhase, DisplayId, FocusEvent, FocusHandle,
-    FocusId, ForegroundExecutor, KeyBinding, Keymap, LayoutId, Pixels, Platform, Point, Render,
-    SharedString, SubscriberSet, Subscription, SvgRenderer, Task, TextStyle, TextStyleRefinement,
-    TextSystem, View, Window, WindowContext, WindowHandle, WindowId,
->>>>>>> 6cab5c28
 };
 use anyhow::{anyhow, Result};
 use collections::{HashMap, HashSet, VecDeque};
@@ -41,13 +32,8 @@
     mem,
     ops::{Deref, DerefMut},
     path::PathBuf,
-<<<<<<< HEAD
-    rc::Rc,
-    sync::{atomic::Ordering::SeqCst, Arc, Weak},
-=======
     rc::{Rc, Weak},
     sync::{atomic::Ordering::SeqCst, Arc},
->>>>>>> 6cab5c28
     time::Duration,
 };
 use util::http::{self, HttpClient};
@@ -126,19 +112,11 @@
 }
 
 type ActionBuilder = fn(json: Option<serde_json::Value>) -> anyhow::Result<Box<dyn Action>>;
-<<<<<<< HEAD
-type FrameCallback = Box<dyn FnOnce(&mut WindowContext) + Send>;
-type Handler = Box<dyn FnMut(&mut AppContext) -> bool + Send + 'static>;
-type Listener = Box<dyn FnMut(&dyn Any, &mut AppContext) -> bool + Send + 'static>;
-type QuitHandler = Box<dyn FnMut(&mut AppContext) -> BoxFuture<'static, ()> + Send + 'static>;
-type ReleaseListener = Box<dyn FnOnce(&mut dyn Any, &mut AppContext) + Send + 'static>;
-=======
 type FrameCallback = Box<dyn FnOnce(&mut WindowContext)>;
 type Handler = Box<dyn FnMut(&mut AppContext) -> bool + 'static>;
 type Listener = Box<dyn FnMut(&dyn Any, &mut AppContext) -> bool + 'static>;
 type QuitHandler = Box<dyn FnMut(&mut AppContext) -> LocalBoxFuture<'static, ()> + 'static>;
 type ReleaseListener = Box<dyn FnMut(&mut dyn Any, &mut AppContext) + 'static>;
->>>>>>> 6cab5c28
 
 pub struct AppContext {
     this: Weak<RefCell<AppContext>>,
@@ -278,25 +256,11 @@
         result
     }
 
-<<<<<<< HEAD
     pub fn windows(&self) -> Vec<AnyWindowHandle> {
         self.windows
             .values()
             .filter_map(|window| Some(window.as_ref()?.handle.clone()))
             .collect()
-=======
-    pub(crate) fn read_window<R>(
-        &self,
-        id: WindowId,
-        read: impl FnOnce(&WindowContext) -> R,
-    ) -> Result<R> {
-        let window = self
-            .windows
-            .get(id)
-            .ok_or_else(|| anyhow!("window not found"))?
-            .as_ref()
-            .unwrap();
-        Ok(read(&WindowContext::immutable(self, &window)))
     }
 
     pub(crate) fn update_window<R>(
@@ -312,7 +276,7 @@
                 .take()
                 .unwrap();
 
-            let result = update(&mut WindowContext::mutable(cx, &mut window));
+            let result = update(&mut WindowContext::new(cx, &mut window));
 
             cx.windows
                 .get_mut(id)
@@ -321,7 +285,6 @@
 
             Ok(result)
         })
->>>>>>> 6cab5c28
     }
 
     /// Opens a new window with the given option and the root view returned by the given function.
@@ -336,7 +299,7 @@
             let id = cx.windows.insert(None);
             let handle = WindowHandle::new(id);
             let mut window = Window::new(handle.into(), options, cx);
-            let root_view = build_root_view(&mut WindowContext::mutable(cx, &mut window));
+            let root_view = build_root_view(&mut WindowContext::new(cx, &mut window));
             window.root_view.replace(root_view.into());
             cx.windows.get_mut(id).unwrap().replace(window);
             handle
@@ -469,13 +432,8 @@
             for (entity_id, mut entity) in dropped {
                 self.observers.remove(&entity_id);
                 self.event_listeners.remove(&entity_id);
-<<<<<<< HEAD
-                for release_callback in self.release_listeners.remove(&entity_id) {
-                    release_callback(&mut entity, self);
-=======
                 for mut release_callback in self.release_listeners.remove(&entity_id) {
                     release_callback(entity.as_mut(), self);
->>>>>>> 6cab5c28
                 }
             }
         }
@@ -599,11 +557,7 @@
         Fut: Future<Output = R> + 'static,
         R: 'static,
     {
-<<<<<<< HEAD
-        self.executor.spawn(f(self.to_async()))
-=======
         self.foreground_executor.spawn(f(self.to_async()))
->>>>>>> 6cab5c28
     }
 
     /// Schedules the given function to be run at the end of the current effect cycle, allowing entities
@@ -856,110 +810,6 @@
     }
 }
 
-<<<<<<< HEAD
-impl<C> MainThread<C>
-where
-    C: Borrow<AppContext>,
-{
-    pub(crate) fn platform(&self) -> &dyn Platform {
-        self.0.borrow().platform.borrow_on_main_thread()
-    }
-
-    /// Instructs the platform to activate the application by bringing it to the foreground.
-    pub fn activate(&self, ignoring_other_apps: bool) {
-        self.platform().activate(ignoring_other_apps);
-    }
-
-    /// Writes data to the platform clipboard.
-    pub fn write_to_clipboard(&self, item: ClipboardItem) {
-        self.platform().write_to_clipboard(item)
-    }
-
-    /// Reads data from the platform clipboard.
-    pub fn read_from_clipboard(&self) -> Option<ClipboardItem> {
-        self.platform().read_from_clipboard()
-    }
-
-    /// Writes credentials to the platform keychain.
-    pub fn write_credentials(&self, url: &str, username: &str, password: &[u8]) -> Result<()> {
-        self.platform().write_credentials(url, username, password)
-    }
-
-    /// Reads credentials from the platform keychain.
-    pub fn read_credentials(&self, url: &str) -> Result<Option<(String, Vec<u8>)>> {
-        self.platform().read_credentials(url)
-    }
-
-    /// Deletes credentials from the platform keychain.
-    pub fn delete_credentials(&self, url: &str) -> Result<()> {
-        self.platform().delete_credentials(url)
-    }
-
-    /// Directs the platform's default browser to open the given URL.
-    pub fn open_url(&self, url: &str) {
-        self.platform().open_url(url);
-    }
-
-    pub fn path_for_auxiliary_executable(&self, name: &str) -> Result<PathBuf> {
-        self.platform().path_for_auxiliary_executable(name)
-    }
-
-    pub fn displays(&self) -> Vec<Rc<dyn PlatformDisplay>> {
-        self.platform().displays()
-    }
-
-    pub fn display_for_uuid(&self, uuid: Uuid) -> Option<Rc<dyn PlatformDisplay>> {
-        self.platform()
-            .displays()
-            .into_iter()
-            .find(|display| display.uuid().ok() == Some(uuid))
-    }
-}
-
-impl MainThread<AppContext> {
-    fn update<R>(&mut self, update: impl FnOnce(&mut Self) -> R) -> R {
-        self.0.update(|cx| {
-            update(unsafe {
-                std::mem::transmute::<&mut AppContext, &mut MainThread<AppContext>>(cx)
-            })
-        })
-    }
-
-    /// Opens a new window with the given option and the root view returned by the given function.
-    /// The function is invoked with a `WindowContext`, which can be used to interact with window-specific
-    /// functionality.
-    pub fn open_window<V: Render>(
-        &mut self,
-        options: crate::WindowOptions,
-        build_root_view: impl FnOnce(&mut MainThread<WindowContext>) -> View<V> + Send + 'static,
-    ) -> WindowHandle<V> {
-        self.update(|cx| {
-            let id = cx.windows.insert(None);
-            let handle = WindowHandle::new(id);
-            let mut window = Window::new(handle.into(), options, cx);
-            let mut window_context = MainThread(WindowContext::new(cx, &mut window));
-            let root_view = build_root_view(&mut window_context);
-            window.root_view.replace(root_view.into());
-            cx.windows.get_mut(id).unwrap().replace(window);
-            handle
-        })
-    }
-
-    /// Update the global of the given type with a closure. Unlike `global_mut`, this method provides
-    /// your closure with mutable access to the `MainThread<AppContext>` and the global simultaneously.
-    pub fn update_global<G: 'static + Send, R>(
-        &mut self,
-        update: impl FnOnce(&mut G, &mut MainThread<AppContext>) -> R,
-    ) -> R {
-        self.0.update_global(|global, cx| {
-            let cx = unsafe { mem::transmute::<&mut AppContext, &mut MainThread<AppContext>>(cx) };
-            update(global, cx)
-        })
-    }
-}
-
-=======
->>>>>>> 6cab5c28
 /// These effects are processed at the end of each application update cycle.
 pub(crate) enum Effect {
     Notify {
